# Contributing to Vibe Tracker

Welcome to the Vibe Tracker project! This document provides guidelines for contributing to this location tracking application built with Go/PocketBase backend and Leaflet.js frontend.

## Table of Contents

- [Getting Started](#getting-started)
- [Development Setup](#development-setup)
- [Code Style Guidelines](#code-style-guidelines)
- [Git Workflow](#git-workflow)
- [Testing](#testing)
- [Pull Request Process](#pull-request-process)
- [Project Structure](#project-structure)
- [Tools and Commands](#tools-and-commands)

## Getting Started

### Prerequisites

- Go 1.23.6 or later
- Node.js (for frontend development and testing)
- Git

### Development Setup

1. **Clone the repository:**

   ```bash
   git clone <repository-url>
   cd vibe-tracker-gemini
   ```

2. **Install Go dependencies:**

   ```bash
   go mod download
   ```

3. **Install development tools:**

   ```bash
   # Install static analysis tools
   go install honnef.co/go/tools/cmd/staticcheck@latest
   go install github.com/golangci/golangci-lint/cmd/golangci-lint@latest
   go install golang.org/x/vuln/cmd/govulncheck@latest
   ```

4. **Set up Git hooks (recommended):**

   ```bash
   # Run the installation script
   ./scripts/install-hooks.sh

   # Or manually configure Git to use our hooks
   git config core.hooksPath .githooks
   ```

5. **Install frontend dependencies (for advanced frontend development):**

   ```bash
   # Install Node.js dependencies
   npm install
   ```

6. **Start the development server:**

   ```bash
   go run . serve
   ```

   - Admin UI: http://localhost:8090/\_/
   - Client: http://localhost:8090/
   - API: http://localhost:8090/api/
   - API Documentation: http://localhost:8090/swagger

### Frontend Development Workflow

The project uses a **hybrid development approach** with both Go backend serving and Vite development server for optimal frontend development experience.

#### Development URLs (with Vite dev server)

For frontend development with Hot Module Replacement (HMR), TypeScript support, and fast builds:

```bash
# Start Vite development server
npm run dev
```

- **Homepage**: http://localhost:3000/ or http://localhost:3000/index.html
- **Profile Page**: http://localhost:3000/profile.html
- **Sessions Page**: http://localhost:3000/sessions.html

**Note**: In development, you need to use the `.html` extension for profile pages to get full Vite development features (HMR, TypeScript, etc.).

#### Production URLs (Go backend only)

In production, the Go backend serves pretty URLs:

- **Homepage**: http://localhost:8090/
- **Profile Page**: http://localhost:8090/profile
- **Sessions Page**: http://localhost:8090/profile/sessions

#### Development Best Practices

1. **For Frontend Development**: Use `npm run dev` and access pages with `.html` extensions
2. **For Backend Development**: Use `go run . serve` and test with production URLs
3. **API Development**: Both setups proxy API calls to the Go backend at `:8090`
4. **Full Stack Testing**: Test with both development and production URL patterns

#### Why This Approach?

- ✅ **Full TypeScript Support**: IntelliSense, type checking, and debugging in development
- ✅ **Hot Module Replacement**: Instant updates during frontend development
- ✅ **Build Optimization**: Vite provides optimal production builds with tree shaking
- ✅ **API Integration**: Seamless proxy to Go backend for API calls
- ✅ **Production Ready**: Same codebase works with pretty URLs in production

## Code Style Guidelines

### Go Code Style

- **Formatting**: All Go code must be formatted with `go fmt`
- **Indentation**: Use tabs for indentation (Go standard)
- **Line Length**: Try to keep lines under 100 characters
- **Naming**: Follow Go naming conventions
  - Use camelCase for variables and functions
  - Use PascalCase for exported functions and types
  - Use ALL_CAPS for constants
- **Comments**: Write clear, concise comments for exported functions and complex logic
- **Error Handling**: Always handle errors explicitly, don't ignore them

### Frontend Code Style

- **Indentation**: Use 2 spaces for HTML, JavaScript, and CSS
- **JavaScript**: Use semicolons (old school style)
- **Line Length**: Try to keep lines under 100 characters
- **Comments**: Use JSDoc style comments for functions

### General Guidelines

- Write self-documenting code
- Prefer clarity over cleverness
- Keep functions small and focused
- Use meaningful variable and function names
- Avoid deep nesting when possible

## Git Workflow

### Branch Naming

- `feature/description` - New features
- `bugfix/description` - Bug fixes
- `hotfix/description` - Critical bug fixes
- `refactor/description` - Code refactoring

### Commit Messages

Follow the conventional commit format:

```
type(scope): description

[optional body]

[optional footer]
```

Types:

- `feat`: New feature
- `fix`: Bug fix
- `docs`: Documentation changes
- `style`: Code style changes (formatting, etc.)
- `refactor`: Code refactoring
- `test`: Adding or modifying tests
- `chore`: Maintenance tasks

Examples:

```
feat(auth): add JWT token refresh endpoint

fix(sessions): handle session deletion edge case

docs(api): update authentication documentation
```

### Git Hooks

We use Git hooks to enforce code quality:

- **pre-commit**: Runs formatting checks and basic linting
- **pre-push**: Runs full test suite and build checks

To bypass hooks in emergency situations (use sparingly):

```bash
git commit --no-verify
git push --no-verify
```

## Testing

### Running Tests

```bash
# Run all tests
go test ./...

# Run tests with race detection
go test -race ./...

# Run tests with coverage
go test -coverprofile=coverage.out ./...
go tool cover -html=coverage.out
```

<<<<<<< HEAD
### Test Credentials

For integration testing:

- Username: `claude@claude.ai`
- Password: `claude123`
- Test data usually available under `/u/dyuri`

=======
>>>>>>> 23fb0c14
### Frontend Testing

We use Playwright for frontend testing:

```bash
# Install Playwright (if not already installed)
npm install -g playwright

# Run frontend tests
playwright test
```

### Writing Tests

- Write unit tests for all service layer functions
- Use table-driven tests where appropriate
- Mock external dependencies using testify/mock
- Follow the pattern: Arrange, Act, Assert
- Test both happy paths and error cases

## Pull Request Process

1. **Before submitting:**
   - Ensure your code passes all linting and tests
   - Run `./scripts/lint.sh` to verify locally
   - Update documentation if needed
   - Add tests for new functionality

2. **Create the pull request:**
   - Use a descriptive title
   - Fill out the PR template completely
   - Reference any related issues
   - Add screenshots for UI changes

3. **During review:**
   - Respond to feedback promptly
   - Make requested changes in separate commits
   - Keep the PR focused and avoid scope creep

4. **After approval:**
   - Squash commits if requested
   - Ensure CI passes
   - Merge using the "Squash and merge" strategy

## Project Structure

```
vibe-tracker-gemini/
├── .github/workflows/     # GitHub Actions CI/CD
├── .githooks/            # Git hooks for local development
├── config/               # Application configuration
├── constants/            # Application constants
├── container/            # Dependency injection container
├── docs/                 # Documentation and API specs
├── handlers/             # HTTP request handlers
├── middleware/           # HTTP middleware
├── migrations/           # Database migrations
├── models/               # Data models and DTOs
├── public/               # Static frontend files
├── repositories/         # Data access layer
├── scripts/              # Development and build scripts
├── services/             # Business logic layer
├── tests/                # Test files
├── utils/                # Utility functions
├── main.go               # Application entry point
├── go.mod                # Go module definition
├── .golangci.yml         # Linter configuration
└── CONTRIBUTING.md       # This file
```

## Tools and Commands

### Development Scripts

```bash
# Run linting and static analysis
./scripts/lint.sh

# Install Git hooks
./scripts/install-hooks.sh

# Generate API documentation
./scripts/generate-docs.sh
```

### Frontend Development Commands

```bash
# Start Vite development server (with HMR)
npm run dev

# Build frontend for production
npm run build

# Preview production build
npm run preview

# Run ESLint on frontend code
npm run lint

# Format frontend code with Prettier
npm run format

# Run frontend tests
npm test

# Run end-to-end tests with Playwright
npm run test:e2e

# Analyze bundle size
npm run analyze
```

### Manual Commands

```bash
# Format all Go code
go fmt ./...

# Run static analysis
go vet ./...
staticcheck ./...
golangci-lint run

# Build the application
go build ./...

# Run with specific environment
go run . serve --dev

# Run tests with verbose output
go test -v ./...
```

### IDE Configuration

#### VS Code Settings

Recommended `.vscode/settings.json`:

```json
{
  "go.formatTool": "gofmt",
  "go.lintTool": "golangci-lint",
  "go.testFlags": ["-v"],
  "editor.tabSize": 2,
  "editor.insertSpaces": false,
  "editor.rulers": [100],
  "files.trimTrailingWhitespace": true,
  "files.insertFinalNewline": true
}
```

#### Recommended Extensions

- Go (Google)
- golangci-lint (golangci)
- REST Client (for API testing)
- GitLens
- Thunder Client (for API testing)

## Getting Help

- Check existing issues and PRs before creating new ones
- Join discussions in issue comments
- Review the API documentation at `/swagger` when server is running
- Read the project README for basic usage information

## License

By contributing to this project, you agree that your contributions will be licensed under the same license as the project (MIT License).

---

Thank you for contributing to Vibe Tracker! 🎉<|MERGE_RESOLUTION|>--- conflicted
+++ resolved
@@ -215,17 +215,6 @@
 go tool cover -html=coverage.out
 ```
 
-<<<<<<< HEAD
-### Test Credentials
-
-For integration testing:
-
-- Username: `claude@claude.ai`
-- Password: `claude123`
-- Test data usually available under `/u/dyuri`
-
-=======
->>>>>>> 23fb0c14
 ### Frontend Testing
 
 We use Playwright for frontend testing:
