# GitHub Actions CI/CD Pipeline for Vibe Tracker
# This workflow runs on pull requests and pushes to main branch
# Optimized for cost-efficiency with caching and minimal resource usage

name: CI

# Trigger on pull requests and pushes to main branch only
on:
  push:
    branches: [main]
  pull_request:
    branches: [main]

# Cancel in-progress runs when a new run is triggered
concurrency:
  group: ${{ github.workflow }}-${{ github.ref }}
  cancel-in-progress: true

jobs:
  # Single job with multiple steps to minimize resource usage
  lint-test-build:
    name: Lint, Test & Build
    runs-on: ubuntu-latest

    # Use specific Go version for consistency
    strategy:
      matrix:
        go-version: [1.23.6]

    steps:
<<<<<<< HEAD
      # Checkout code
      - name: Checkout code
        uses: actions/checkout@v4

      # Setup Go with caching
      - name: Set up Go ${{ matrix.go-version }}
        uses: actions/setup-go@v5
        with:
          go-version: ${{ matrix.go-version }}
          cache: true

      # Cache Go build cache and module cache for faster runs
      - name: Cache Go modules and build cache
        uses: actions/cache@v4
        with:
          path: |
            ~/.cache/go-build
            ~/go/pkg/mod
            ~/.cache/golangci-lint
          key: ${{ runner.os }}-go-${{ matrix.go-version }}-${{ hashFiles('**/go.sum') }}-${{ hashFiles('**/.golangci.yml') }}
          restore-keys: |
            ${{ runner.os }}-go-${{ matrix.go-version }}-
            ${{ runner.os }}-go-

      # Download dependencies
      - name: Download Go modules
        run: go mod download

      # Verify dependencies and check for known vulnerabilities
      - name: Verify Go modules
        run: go mod verify

      # Check if code is formatted with gofmt
      - name: Check Go formatting
        run: |
          UNFORMATTED=$(go fmt ./...)
          if [ -n "$UNFORMATTED" ]; then
            echo "The following files are not formatted with gofmt:"
            echo "$UNFORMATTED"
            exit 1
          fi
          echo "✅ All Go files are properly formatted"

      # Run go vet for static analysis
      - name: Run go vet
        run: go vet ./...

      # Install and run staticcheck
      - name: Install staticcheck
        run: go install honnef.co/go/tools/cmd/staticcheck@latest

      - name: Run staticcheck
        run: staticcheck ./...

      # Install and run golangci-lint with caching
      - name: Run golangci-lint
        uses: golangci/golangci-lint-action@v6
        with:
          version: latest
          args: --timeout=5m --config=.golangci.yml
          skip-cache: false
          skip-save-cache: false

      # Run tests with race detection and coverage
      - name: Run tests
        run: |
          go test -v -race -coverprofile=coverage.out ./...

      # Upload coverage to GitHub (optional, lightweight)
      - name: Upload coverage reports
        if: success()
        run: |
          echo "Coverage report generated: coverage.out"
          go tool cover -func=coverage.out

      # Build the application to ensure it compiles
      - name: Build application
        run: |
          echo "Building application..."
          go build -v -o vibe-tracker ./...
          echo "✅ Application built successfully"

      # Optional: Check for security vulnerabilities using govulncheck
      - name: Install govulncheck
        run: go install golang.org/x/vuln/cmd/govulncheck@latest

      - name: Run security check
        run: govulncheck ./...

      # Clean up built artifacts (optional)
      - name: Cleanup
        if: always()
        run: |
          rm -f vibe-tracker
          rm -f coverage.out

      # Summary step
      - name: CI Summary
        if: success()
        run: |
          echo "🎉 All CI checks passed!"
          echo "✅ Code formatting check"
          echo "✅ Static analysis (go vet, staticcheck, golangci-lint)"
          echo "✅ Tests with race detection"
          echo "✅ Build verification"
          echo "✅ Security vulnerability check"
=======
    # Checkout code
    - name: Checkout code
      uses: actions/checkout@v4
    
    # Setup Go with caching
    - name: Set up Go ${{ matrix.go-version }}
      uses: actions/setup-go@v5
      with:
        go-version: ${{ matrix.go-version }}
        cache: true
    
    # Cache Go build cache and module cache for faster runs
    - name: Cache Go modules and build cache
      uses: actions/cache@v4
      with:
        path: |
          ~/.cache/go-build
          ~/go/pkg/mod
          ~/.cache/golangci-lint
        key: ${{ runner.os }}-go-${{ matrix.go-version }}-${{ hashFiles('**/go.sum') }}-${{ hashFiles('**/.golangci.yml') }}
        restore-keys: |
          ${{ runner.os }}-go-${{ matrix.go-version }}-
          ${{ runner.os }}-go-
    
    # Download dependencies
    - name: Download Go modules
      run: go mod download
    
    # Verify dependencies and check for known vulnerabilities
    - name: Verify Go modules
      run: go mod verify
    
    # Check if code is formatted with gofmt
    - name: Check Go formatting
      run: |
        UNFORMATTED=$(go fmt ./...)
        if [ -n "$UNFORMATTED" ]; then
          echo "The following files are not formatted with gofmt:"
          echo "$UNFORMATTED"
          exit 1
        fi
        echo "✅ All Go files are properly formatted"
    
    # Run go vet for static analysis
    - name: Run go vet
      run: go vet ./...
    
    # Install and run staticcheck
    - name: Install staticcheck
      run: go install honnef.co/go/tools/cmd/staticcheck@latest
    
    - name: Run staticcheck
      run: staticcheck ./...
    
    # Install and run golangci-lint with caching
    - name: Run golangci-lint
      uses: golangci/golangci-lint-action@v6
      with:
        version: latest
        args: --timeout=5m --config=.golangci.yml
        skip-cache: false
        skip-save-cache: false
    
    # Run tests with race detection and coverage
    - name: Run tests
      run: |
        go test -v -race -coverprofile=coverage.out ./...
    
    # Upload coverage to GitHub (optional, lightweight)
    - name: Upload coverage reports
      if: success()
      run: |
        echo "Coverage report generated: coverage.out"
        go tool cover -func=coverage.out
    
    # Build the application to ensure it compiles
    - name: Build application
      run: |
        echo "Building application..."
        go build -v -o vibe-tracker .
        echo "✅ Application built successfully"
    
    # Optional: Check for security vulnerabilities using govulncheck
    #- name: Install govulncheck
    #  run: go install golang.org/x/vuln/cmd/govulncheck@latest
    
    #- name: Run security check
    #  run: govulncheck ./...
    
    # Clean up built artifacts (optional)
    - name: Cleanup
      if: always()
      run: |
        rm -f vibe-tracker
        rm -f coverage.out
    
    # Summary step
    - name: CI Summary
      if: success()
      run: |
        echo "🎉 All CI checks passed!"
        echo "✅ Code formatting check"
        echo "✅ Static analysis (go vet, staticcheck, golangci-lint)"
        echo "✅ Tests with race detection"
        echo "✅ Build verification"
        echo "✅ Security vulnerability check"
>>>>>>> 23fb0c14
<|MERGE_RESOLUTION|>--- conflicted
+++ resolved
@@ -5,11 +5,12 @@
 name: CI
 
 # Trigger on pull requests and pushes to main branch only
+# Disabled for now
 on:
   push:
-    branches: [main]
+    branches: [main-disabled]
   pull_request:
-    branches: [main]
+    branches: [main-disabled]
 
 # Cancel in-progress runs when a new run is triggered
 concurrency:
@@ -28,114 +29,6 @@
         go-version: [1.23.6]
 
     steps:
-<<<<<<< HEAD
-      # Checkout code
-      - name: Checkout code
-        uses: actions/checkout@v4
-
-      # Setup Go with caching
-      - name: Set up Go ${{ matrix.go-version }}
-        uses: actions/setup-go@v5
-        with:
-          go-version: ${{ matrix.go-version }}
-          cache: true
-
-      # Cache Go build cache and module cache for faster runs
-      - name: Cache Go modules and build cache
-        uses: actions/cache@v4
-        with:
-          path: |
-            ~/.cache/go-build
-            ~/go/pkg/mod
-            ~/.cache/golangci-lint
-          key: ${{ runner.os }}-go-${{ matrix.go-version }}-${{ hashFiles('**/go.sum') }}-${{ hashFiles('**/.golangci.yml') }}
-          restore-keys: |
-            ${{ runner.os }}-go-${{ matrix.go-version }}-
-            ${{ runner.os }}-go-
-
-      # Download dependencies
-      - name: Download Go modules
-        run: go mod download
-
-      # Verify dependencies and check for known vulnerabilities
-      - name: Verify Go modules
-        run: go mod verify
-
-      # Check if code is formatted with gofmt
-      - name: Check Go formatting
-        run: |
-          UNFORMATTED=$(go fmt ./...)
-          if [ -n "$UNFORMATTED" ]; then
-            echo "The following files are not formatted with gofmt:"
-            echo "$UNFORMATTED"
-            exit 1
-          fi
-          echo "✅ All Go files are properly formatted"
-
-      # Run go vet for static analysis
-      - name: Run go vet
-        run: go vet ./...
-
-      # Install and run staticcheck
-      - name: Install staticcheck
-        run: go install honnef.co/go/tools/cmd/staticcheck@latest
-
-      - name: Run staticcheck
-        run: staticcheck ./...
-
-      # Install and run golangci-lint with caching
-      - name: Run golangci-lint
-        uses: golangci/golangci-lint-action@v6
-        with:
-          version: latest
-          args: --timeout=5m --config=.golangci.yml
-          skip-cache: false
-          skip-save-cache: false
-
-      # Run tests with race detection and coverage
-      - name: Run tests
-        run: |
-          go test -v -race -coverprofile=coverage.out ./...
-
-      # Upload coverage to GitHub (optional, lightweight)
-      - name: Upload coverage reports
-        if: success()
-        run: |
-          echo "Coverage report generated: coverage.out"
-          go tool cover -func=coverage.out
-
-      # Build the application to ensure it compiles
-      - name: Build application
-        run: |
-          echo "Building application..."
-          go build -v -o vibe-tracker ./...
-          echo "✅ Application built successfully"
-
-      # Optional: Check for security vulnerabilities using govulncheck
-      - name: Install govulncheck
-        run: go install golang.org/x/vuln/cmd/govulncheck@latest
-
-      - name: Run security check
-        run: govulncheck ./...
-
-      # Clean up built artifacts (optional)
-      - name: Cleanup
-        if: always()
-        run: |
-          rm -f vibe-tracker
-          rm -f coverage.out
-
-      # Summary step
-      - name: CI Summary
-        if: success()
-        run: |
-          echo "🎉 All CI checks passed!"
-          echo "✅ Code formatting check"
-          echo "✅ Static analysis (go vet, staticcheck, golangci-lint)"
-          echo "✅ Tests with race detection"
-          echo "✅ Build verification"
-          echo "✅ Security vulnerability check"
-=======
     # Checkout code
     - name: Checkout code
       uses: actions/checkout@v4
@@ -241,5 +134,4 @@
         echo "✅ Static analysis (go vet, staticcheck, golangci-lint)"
         echo "✅ Tests with race detection"
         echo "✅ Build verification"
-        echo "✅ Security vulnerability check"
->>>>>>> 23fb0c14
+        echo "✅ Security vulnerability check"